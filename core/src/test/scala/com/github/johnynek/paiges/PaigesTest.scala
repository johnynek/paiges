--- conflicted
+++ resolved
@@ -133,43 +133,13 @@
       })
     }
   }
-<<<<<<< HEAD
-  test("either all widths render the same or max-1 renders differently") {
-    forAll { (d: Doc) =>
-      val maxW = Doc.maxWidth(d)
-      if (maxW == 0) succeed
-      else {
-        val maxRender = d.render(maxW)
-        val prev = d.render(maxW - 1)
-        if (maxRender != prev) succeed
-        else {
-          assert((0 until maxW).forall(d.render(_) == maxRender))
-        }
-      }
-    }
-  }
-=======
->>>>>>> eda86e2c
   test("if we always render the same, we compare the same") {
     forAll { (a: Doc, b: Doc) =>
       val maxR = Doc.maxWidth(a) max Doc.maxWidth(b)
       val allSame = (0 to maxR).forall { w =>
         a.render(w) == b.render(w)
-<<<<<<< HEAD
-      }
-      if (allSame) {
-        val good = a.compare(b) == 0
-        if (!good) {
-          println(a.render(maxR))
-          println("-------")
-          println(b.render(maxR))
-        }
-        assert(good)
-      }
-=======
       }
       if (allSame) assert(a.compare(b) == 0)
->>>>>>> eda86e2c
       else succeed
     }
   }
@@ -191,22 +161,14 @@
      * but that is weaker. Our current comparison algorithm seems
      * to leverage this fact
      */
-<<<<<<< HEAD
     assert(first.compare(second) == 0)
-=======
-    //assert(first.compare(second) == 0)
->>>>>>> eda86e2c
 
     /**
      * spaceOrLine == (s | n)
      * flatten(spaceOrLine) = s
      * group(spaceOrLine) = (s | (s|n)) == (s | n)
      */
-<<<<<<< HEAD
     assert(Doc.spaceOrLine.group.compare(Doc.spaceOrLine) == 0)
-=======
-    //assert(Doc.spaceOrLine.group.compare(Doc.spaceOrLine) == 0)
->>>>>>> eda86e2c
   }
   test("group law") {
     /**
