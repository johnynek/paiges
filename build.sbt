import sbtcrossproject.{crossProject, CrossType}

val Scala212 = "2.12.10"
val Scala213 = "2.13.1"

def scalaVersionSpecificFolders(srcName: String, srcBaseDir: java.io.File, scalaVersion: String) = {
  def extraDirs(suffix: String) =
    List(CrossType.Pure, CrossType.Full)
      .flatMap(_.sharedSrcDir(srcBaseDir, srcName).toList.map(f => file(f.getPath + suffix)))
  CrossVersion.partialVersion(scalaVersion) match {
    case Some((2, y)) if y <= 12 =>
      extraDirs("-2.12-")
    case Some((2, y)) if y >= 13 =>
      extraDirs("-2.13+")
    case _ => Nil
  }
}

inThisBuild(
  List(
    organization := "org.typelevel",
    scalaVersion := Scala213,
    crossScalaVersions := Seq(Scala212, Scala213),
    licenses := List("Apache-2.0" -> url("http://www.apache.org/licenses/LICENSE-2.0")),
    homepage := Some(url("https://github.com/typelevel/paiges")),
    pomExtra := (
      <developers>
      <developer>
        <id>johnynek</id>
        <name>Oscar Boykin</name>
        <url>http://github.com/johnynek/</url>
      </developer>
      <developer>
        <id>coltfred</id>
        <name>Colt Frederickson</name>
        <url>http://github.com/coltfred/</url>
      </developer>
      <developer>
        <id>non</id>
        <name>Erik Osheim</name>
        <url>http://github.com/non/</url>
      </developer>
    </developers>
    ),
    coverageMinimum := 60,
    coverageFailOnMinimum := false
  )
)

noPublish

// Aggregate for JVM projects, for example run `jvm/test` to run only JVM tests.
lazy val jvm = project
  .in(file(".jvm"))
  .settings(noPublish)
  .aggregate(coreJVM, catsJVM)

lazy val js = project
  .in(file(".js"))
  .settings(noPublish)
  .aggregate(coreJS, catsJS)

lazy val core = crossProject(JSPlatform, JVMPlatform)
  .crossType(CrossType.Pure)
  .in(file("core"))
  .settings(
    commonSettings,
    name := "paiges-core",
    moduleName := "paiges-core",
    mimaPreviousArtifacts := previousArtifact(version.value, "core"),
    libraryDependencies ++= Seq(
<<<<<<< HEAD
      "org.scalatestplus" %%% "scalacheck-1-14" % "3.2.0.0" % Test,
      "org.scalatest" %%% "scalatest-funsuite" % "3.2.1" % Test
=======
      "org.scalatestplus" %%% "scalacheck-1-14" % "3.2.1.0" % Test,
      "org.scalatest" %%% "scalatest-funsuite" % "3.2.0" % Test
>>>>>>> 8feca8be
    )
  )
  .disablePlugins(JmhPlugin)
  .jsSettings(commonJsSettings)
  .jvmSettings(commonJvmSettings)

lazy val coreJVM = core.jvm
lazy val coreJS = core.js

lazy val cats = crossProject(JSPlatform, JVMPlatform)
  .crossType(CrossType.Full)
  .in(file("cats"))
  .dependsOn(core % "compile->compile;test->test")
  .settings(
    commonSettings,
    name := "paiges-cats",
    moduleName := "paiges-cats",
    libraryDependencies ++= Seq(
      "org.typelevel" %%% "cats-core" % "2.1.1",
      "org.typelevel" %%% "cats-laws" % "2.1.1" % Test,
      "org.typelevel" %%% "discipline-scalatest" % "2.0.0" % Test
    ),
    mimaPreviousArtifacts := previousArtifact(version.value, "cats")
  )
  .disablePlugins(JmhPlugin)
  .jsSettings(commonJsSettings)
  .jvmSettings(commonJvmSettings)

lazy val catsJVM = cats.jvm
lazy val catsJS = cats.js

lazy val benchmark = project
  .in(file("benchmark"))
  .dependsOn(coreJVM, catsJVM)
  .settings(
    noPublish,
    crossScalaVersions := List(Scala212),
    name := "paiges-benchmark"
  )
  .enablePlugins(JmhPlugin)

lazy val docs = project
  .in(file("docs"))
  .dependsOn(coreJVM, catsJVM)
  .enablePlugins(TutPlugin)
  .settings(
    noPublish,
    crossScalaVersions := List(Scala212),
    name := "paiges-docs",
    scalacOptions in Tut := {
      val testOptions = scalacOptions.in(test).value
      val unwantedOptions = Set("-Xlint", "-Xfatal-warnings")
      testOptions.filterNot(unwantedOptions)
    }
  )

lazy val commonSettings = Seq(
  // The validation steps that we run in CI.
  TaskKey[Unit]("checkCI") := Def
    .sequential(
      test.in(Test),
      doc.in(Compile),
      mimaReportBinaryIssues
    )
    .value,
  // scalac options are defined in commonSettings instead of inThisBuild
  // because we customize the settings based on scalaVersion.
  scalacOptions ++= Seq(
    "-deprecation",
    "-encoding",
    "UTF-8",
    "-feature",
    "-language:existentials",
    "-language:higherKinds",
    "-language:implicitConversions",
    "-language:experimental.macros",
    "-unchecked",
    "-Xlint",
    "-Ywarn-dead-code",
    "-Ywarn-numeric-widen",
    "-Ywarn-value-discard"
  ),
  // HACK: without these lines, the console is basically unusable,
  // since all imports are reported as being unused (and then become
  // fatal errors).
  scalacOptions in (Compile, console) ~= { _.filterNot("-Xlint" == _) },
  scalacOptions in (Test, console) := (scalacOptions in (Compile, console)).value,
  scalacOptions ++= (
    CrossVersion.partialVersion(scalaVersion.value) match {
      case Some((2, n)) if n <= 12 =>
        Seq(
          "-Xfatal-warnings",
          "-Yno-adapted-args",
          "-Xfuture"
        )
      case _ =>
        Nil
    }
  ),
  Compile / unmanagedSourceDirectories ++= scalaVersionSpecificFolders("main", baseDirectory.value, scalaVersion.value),
  Test / unmanagedSourceDirectories ++= scalaVersionSpecificFolders("test", baseDirectory.value, scalaVersion.value)
)

lazy val commonJvmSettings = Seq(testOptions in Test += Tests.Argument(TestFrameworks.ScalaTest, "-oDF"))

lazy val commonJsSettings = Seq(
  scalaJSStage in Global := FastOptStage,
  parallelExecution := false,
  jsEnv := new org.scalajs.jsenv.nodejs.NodeJSEnv(),
  coverageEnabled := false
)

def previousArtifact(version: String, proj: String) = {
  def mod(x: Int, y: Int, z: Int): ModuleID =
    "org.typelevel" %% s"paiges-$proj" % s"$x.$y.$z"

  // the "-dbuild..." part is for Scala community build friendliness
  val regex = "([0-9]+)\\.([0-9]+)\\.([0-9]+)(-SNAPSHOT|-dbuild[a-z0-9]*|\\+.*)?".r
  version match {
    case regex(smajor, sminor, spatch, suffix) =>
      val (major, minor, patch) = (smajor.toInt, sminor.toInt, spatch.toInt)

      // unless we're in a 0.x release, we need to ensure that our
      // minor version is compatible with previous minor versions.
      //
      // for example, 4.1.1 should be compatible with 4.1.0 and also
      // with 4.0.0.
      //
      // ideally we'd want to ensure that 4.1.1 was compatible with
      // the latest 4.0.x release (e.g. 4.0.13) but that would require
      // parsing our full release history; currently the algorithm is
      // only based on the current version.
      val minors = if (major > 0) (0 until minor).toSet else Set.empty
      val patches = (0 until patch).toSet
      val current = if (suffix != null && suffix.startsWith("+")) Set(mod(major, minor, patch)) else Set.empty[ModuleID]
      minors.map(mod(major, _, 0)) | patches.map(mod(major, minor, _)) | current
    case _ =>
      throw new RuntimeException(s"Could not parse Paiges version: $version")
  }
}

lazy val noPublish = commonSettings ++ Seq(
  skip in publish := true,
  mimaPreviousArtifacts := Set.empty,
  coverageEnabled := false
)<|MERGE_RESOLUTION|>--- conflicted
+++ resolved
@@ -69,13 +69,8 @@
     moduleName := "paiges-core",
     mimaPreviousArtifacts := previousArtifact(version.value, "core"),
     libraryDependencies ++= Seq(
-<<<<<<< HEAD
-      "org.scalatestplus" %%% "scalacheck-1-14" % "3.2.0.0" % Test,
-      "org.scalatest" %%% "scalatest-funsuite" % "3.2.1" % Test
-=======
       "org.scalatestplus" %%% "scalacheck-1-14" % "3.2.1.0" % Test,
       "org.scalatest" %%% "scalatest-funsuite" % "3.2.0" % Test
->>>>>>> 8feca8be
     )
   )
   .disablePlugins(JmhPlugin)
